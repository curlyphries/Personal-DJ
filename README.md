--- conflicted
+++ resolved
@@ -10,8 +10,6 @@
 - **Music Agent**: Your personal music expert, ready to find and play your favorite tunes.
 - **Voice Agent**: Allows you to interact with your DJ using your voice, just like talking to a friend.
 
-<<<<<<< HEAD
-=======
 ## Prerequisites
 
 Before you can get your Personal DJ up and running, you'll need to have a few things installed on your computer. Don't worry, it's easier than it sounds!
@@ -41,7 +39,6 @@
     ```bash
     pip install -r requirements.txt
     ```
->>>>>>> 5378eef6
 
 ## Running Your Personal DJ
 
